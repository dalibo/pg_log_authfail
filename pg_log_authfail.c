--- conflicted
+++ resolved
@@ -442,26 +442,15 @@
 static void
 pglaf_log(Port *port)
 {
-<<<<<<< HEAD
 	char *localport=NULL;
         StringInfoData tmp_authmsg;
         initStringInfo(&tmp_authmsg);
-=======
-	char *tmp_authmsg = NULL;
-	char *localport;
 
 #if PG_VERSION_NUM >= 90600
 	localport = GetConfigOptionByName("port", NULL, false);
 #else
 	localport = GetConfigOptionByName("port", NULL);
 #endif
->>>>>>> 79e7de69
-
-	#if PG_VERSION_NUM >= 90600
-		localport = GetConfigOptionByName("port", NULL, false);
-	#else
-		localport = GetConfigOptionByName("port", NULL);
-	#endif
 
 	Assert(port != NULL);
 
@@ -481,14 +470,7 @@
 		if (openlog_done)
 			write_syslog(LOG_ERR, tmp_authmsg.data);
 		else
-<<<<<<< HEAD
 			elog(LOG, "%s", tmp_authmsg.data);
-=======
-			elog(LOG, "%s", tmp_authmsg);
-
-		/* Free the log string */
-		pfree(tmp_authmsg);
->>>>>>> 79e7de69
 	}
 }
 
